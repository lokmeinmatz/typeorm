# Entities

* [What is Entity?](#what-is-entity)
* [Entity columns](#entity-columns)
  * [Primary columns](#primary-columns)
  * [Special columns](#special-columns)
* [Column types](#column-types)
  * [Column types for `mysql` / `mariadb`](#column-types-for-mysql--mariadb)
  * [Column types for `postgres`](#column-types-for-postgres)
  * [Column types for `sqlite` / `cordova` / `react-native`](#column-types-for-sqlite--cordova--react-native)
  * [Column types for `mssql`](#column-types-for-mssql)
  * [`simple-array` column type](#simple-array-column-type)
  * [`simple-json` column type](#simple-json-column-type)
  * [Columns with generated values](#columns-with-generated-values)
* [Column options](#column-options)

## What is Entity?

Entity is a class that maps to a database table (or collection when using MongoDB).
You can create an entity by defining a new class and mark it with `@Entity()`:

```typescript
import {Entity, PrimaryGeneratedColumn, Column} from "typeorm";

@Entity()
export class User {

    @PrimaryGeneratedColumn()
    id: number;

    @Column()
    firstName: string;

    @Column()
    lastName: string;

    @Column()
    isActive: boolean;

}
```

This will create following database table:

```shell
+-------------+--------------+----------------------------+
|                          user                           |
+-------------+--------------+----------------------------+
| id          | int(11)      | PRIMARY KEY AUTO_INCREMENT |
| firstName   | varchar(255) |                            |
| lastName    | varchar(255) |                            |
| isActive    | boolean      |                            |
+-------------+--------------+----------------------------+
```

Basic entities consist of columns and relations.
Each entity **MUST** have a primary column (or ObjectId column if are using MongoDB).

Each entity must be registered in your connection options:

```typescript
import {createConnection, Connection} from "typeorm";
import {User} from "./entity/User";

const connection: Connection = await createConnection({
    type: "mysql",
    host: "localhost",
    port: 3306,
    username: "test",
    password: "test",
    database: "test",
    entities: [User]
});
```

Or you can specify the whole directory with all entities inside - and all of them will be loaded:

```typescript
import {createConnection, Connection} from "typeorm";

const connection: Connection = await createConnection({
    type: "mysql",
    host: "localhost",
    port: 3306,
    username: "test",
    password: "test",
    database: "test",
    entities: ["entity/*.js"]
});
```

If you want to use an alternative table name for the `User` entity you can specify it in `@Entity`: `@Entity("my_users")`.
If you want to set a base prefix for all database tables in your application you can specify `entityPrefix` in connection options.

When using an entity constructor its arguments **must be optional**. Since ORM creates instances of entity classes when loading from the database, therefore it is not aware of your constructor arguments.

Learn more about parameters @Entity in [Decorators reference](decorator-reference.md).

## Entity columns

Since database table consist of columns your entities must consist of columns too.
Each entity class property you marked with `@Column` will be mapped to a database table column.

### Primary columns

Each entity must have at least one primary column.
There are several types of primary columns:

* `@PrimaryColumn()` creates a primary column which take any value of any type. You can specify the column type. If you don't specify a column type it will be inferred from the property type. Example below will create id with `int` as type which you must manually assign before save.

```typescript
import {Entity, PrimaryColumn} from "typeorm";

@Entity()
export class User {

    @PrimaryColumn()
    id: number;


}
```

* `@PrimaryGeneratedColumn()` creates a primary column which value will be automatically generated with an auto-increment value. It will create `int` column with `auto-increment`/`serial`/`sequence` (depend on the database). You don't have to manually assign its value before save - value will be automatically generated.

```typescript
import {Entity, PrimaryGeneratedColumn} from "typeorm";

@Entity()
export class User {

    @PrimaryGeneratedColumn()
    id: number;


}
```

* `@PrimaryGeneratedColumn("uuid")` creates a primary column which value will be automatically generated with `uuid`. Uuid is a unique string id. You don't have to manually assign its value before save - value will be automatically generated.

```typescript
import {Entity, PrimaryGeneratedColumn} from "typeorm";

@Entity()
export class User {

    @PrimaryGeneratedColumn("uuid")
    id: string;


}
```

You can have composite primary columns as well:

```typescript
import {Entity, PrimaryColumn} from "typeorm";

@Entity()
export class User {

    @PrimaryColumn()
    firstName: string;

    @PrimaryColumn()
    lastName: string;

}
```

When you save entities using `save` it always tries to find a entity in the database with the given entity id (or ids).
If id/ids are found then it will update this row in the database.
If there is no row with the id/ids, a new row will be inserted.

To find a entity by id you can use `manager.findOne` or `repository.findOne`. Example:

```typescript
// find one by id with single primary key
const person = await connection.manager.findOne(Person, 1);
const person = await connection.getRepository(Person).findOne(1);

// find one by id with composite primary keys
const user = await connection.manager.findOne(User, { firstName: "Timber", lastName: "Saw" });
const user = await connection.getRepository(User).findOne({ firstName: "Timber", lastName: "Saw" });
```

### Special columns

There are several special column types with additional functionality available:

<<<<<<< HEAD
* `@CreateDateColumn` is a special column that is automatically set to the entity's insertion date.
You don't need to set this column - it will be automatically set.

* `@UpdateDateColumn` is a special column that is automatically set to the entity's update time 
each time you call `save` of entity manager or repository.
You don't need to set this column - it will be automatically set.

* `@VersionColumn` is a special column that is automatically set to the version of the entity (incremental number)  
each time you call `save` of entity manager or repository.
You don't need to set this column - it will be automatically set.
=======
* `@CreateDateColumn` is a special column that is automatically set to the entity's insertion date. You don't need set this column - it will be automatically set.

* `@UpdateDateColumn` is a special column that is automatically set to the entity's update time each time you call `save` of entity manager or repository. You don't need set this column - it will be automatically set.

* `@VersionColumn` is a special column that is automatically set to the version of the entity (incremental number) each time you call `save` of entity manager or repository. You don't need set this column - it will be automatically set.
>>>>>>> b4385a0e

## Column types

TypeORM supports all of the most commonly used database-supported column types.
Column types are database-type specific - this provides more flexibility on how your database schema will look like.

You can specify column type as first parameter of `@Column`
or in the column options of `@Column`, for example:

```typescript
@Column("int")
```

or

```typescript
@Column({ type: "int" })
```

If you want to specify additional type parameters you can do it via column options.
For example:

```typescript
@Column("varchar", { length: 200 })
```

or

```typescript
@Column({ type: "int", length: 200 })
```

### Column types for `mysql` / `mariadb`

`int`, `tinyint`, `smallint`, `mediumint`, `bigint`, `float`, `double`, `dec`, `decimal`, `numeric`,
`date`, `datetime`, `timestamp`, `time`, `year`, `char`, `varchar`, `nvarchar`, `text`, `tinytext`,
`mediumtext`, `blob`, `longtext`, `tinyblob`, `mediumblob`, `longblob`, `enum`, `json`, `binary`,
`geometry`, `point`, `linestring`, `polygon`, `multipoint`, `multilinestring`, `multipolygon`,
 `geometrycollection`

### Column types for `postgres`

`int`, `int2`, `int4`, `int8`, `smallint`, `integer`, `bigint`, `decimal`, `numeric`, `real`,
`float`, `float4`, `float8`, `double precision`, `money`, `character varying`, `varchar`,
`character`, `char`, `text`, `citext`, `hstore`, `bytea`, `bit`, `varbit`, `bit varying`,
`timetz`, `timestamptz`, `timestamp`, `timestamp without time zone`, `timestamp with time zone`,
`date`, `time`, `time without time zone`, `time with time zone`, `interval`, `bool`, `boolean`,
`enum`, `point`, `line`, `lseg`, `box`, `path`, `polygon`, `circle`, `cidr`, `inet`, `macaddr`,
`tsvector`, `tsquery`, `uuid`, `xml`, `json`, `jsonb`, `int4range`, `int8range`, `numrange`,
`tsrange`, `tstzrange`, `daterange`

### Column types for `sqlite` / `cordova` / `react-native`

`int`, `int2`, `int8`, `integer`, `tinyint`, `smallint`, `mediumint`, `bigint`, `decimal`,
`numeric`, `float`, `double`, `real`, `double precision`, `datetime`, `varying character`,
`character`, `native character`, `varchar`, `nchar`, `nvarchar2`, `unsigned big int`, `boolean`,
`blob`, `text`, `clob`, `date`

### Column types for `mssql`

`int`, `bigint`, `bit`, `decimal`, `money`, `numeric`, `smallint`, `smallmoney`, `tinyint`, `float`,
`real`, `date`, `datetime2`, `datetime`, `datetimeoffset`, `smalldatetime`, `time`, `char`, `varchar`,
`text`, `nchar`, `nvarchar`, `ntext`, `binary`, `image`, `varbinary`, `hierarchyid`, `sql_variant`,
`timestamp`, `uniqueidentifier`, `xml`, `geometry`, `geography`, `rowversion`

### Column types for `oracle`

`char`, `nchar`, `nvarchar2`, `varchar2`, `long`, `raw`, `long raw`, `number`, `numeric`, `float`, `dec`,
`decimal`, `integer`, `int`, `smallint`, `real`, `double precision`, `date`, `timestamp`, `timestamp with time zone`,
`timestamp with local time zone`, `interval year to month`, `interval day to second`, `bfile`, `blob`, `clob`,
`nclob`, `rowid`, `urowid`

### `simple-array` column type

There is a special column type called `simple-array` which can store primitive array values in a single string column.
All values are separated by a comma. For example:

```typescript
@Entity()
export class User {

    @PrimaryGeneratedColumn()
    id: number;

    @Column("simple-array")
    names: string[];

}
```

```typescript
const user = new User();
user.names = [
    "Alexander",
    "Alex",
    "Sasha",
    "Shurik"
];
```

Will be stored in a single database column as `Alexander,Alex,Sasha,Shurik` value.
When you'll load data from the database, the names will be returned as an array of names,
just like you stored them.

Note you **MUST NOT** have any comma in values you write.

### `simple-json` column type

There is a special column type called `simple-json` which can store any values which can be stored in database
via JSON.stringify.
Very useful when you do not have json type in your database and you want to store and load object
without any hustle.
For example:

```typescript
@Entity()
export class User {

    @PrimaryGeneratedColumn()
    id: number;

    @Column("simple-json")
    profile: { name: string, nickname: string };

}
```

```typescript
const user = new User();
user.profile = { name: "John", nickname: "Malkovich" };
```

Will be stored in a single database column as `{"name":"John","nickname":"Malkovich"}` value.
When you'll load data from the database, you will have your object/array/primitive back via JSON.parse

### Columns with generated values

You can create column with generated value using `@Generated` decorator. For example:

```typescript
@Entity()
export class User {

    @PrimaryColumn()
    id: number;

    @Column()
    @Generated("uuid")
    uuid: string;

}
```

`uuid` value will be automatically generated and stored into the database.

Besides "uuid" there is also "increment" generated type, however there are some limitations
on some database platforms with this type of generation (for example some databases can only have one increment column,
or some of them require increment to be a primary key).

## Column options

Column options defines additional options for your entity columns.
You can specify column options on `@Column`:

```typescript
@Column({
    type: "varchar",
    length: 150,
    unique: true,
    // ...
})
name: string;
```

List of available options in `ColumnOptions`:

* `type: ColumnType` - Column type. One of the type listed [above](#column-types).
* `name: string` - Column name in the database table.

By default the column name is generated from the name of the property.
You can change it by specifying your own name

* `length: number` - Column type's length. For example if you want to create `varchar(150)` type you specify column type and length options.
* `width: number` - column type's display width. Used only for [MySQL integer types](https://dev.mysql.com/doc/refman/5.7/en/integer-types.html)
* `onUpdate: string` - `ON UPDATE` trigger. Used only in [MySQL](https://dev.mysql.com/doc/refman/5.7/en/timestamp-initialization.html).
* `nullable: boolean` - Makes column `NULL` or `NOT NULL` in the database. By default column is `nullable: false`.
* `readonly: boolean` - Indicates if column value is not updated by "save" operation. It means you'll be able to write this value only when you first time insert the object. Default value is `false`.
* `select: boolean` - Defines whether or not to hide this column by default when making queries. When set to `false`, the column data will not show with a standard query. By default column is `select: true`
* `default: string` - Adds database-level column's `DEFAULT` value.
* `primary: boolean` - Marks column as primary. Same if you use `@PrimaryColumn`.
* `unique: boolean` - Marks column as unique column (creates unique constraint).
* `comment: string` - Database's column comment. Not supported by all database types.
* `precision: number` - The precision for a decimal (exact numeric) column (applies only for decimal column), which is the maximum
 number of digits that are stored for the values. Used in some column types.
* `scale: number` - The scale for a decimal (exact numeric) column (applies only for decimal column), which represents the number of digits to the right of the decimal point and must not be greater than precision. Used in some column types.
* `zerofill: boolean` - Puts `ZEROFILL` attribute on to a numeric column. Used only in MySQL. If `true`, MySQL automatically adds the `UNSIGNED` attribute to this column.
* `unsigned: boolean` - Puts `UNSIGNED` attribute on to a numeric column. Used only in MySQL.
* `charset: string` - Defines a column character set. Not supported by all database types.
* `collation: string` - Defines a column collation.
* `enum: string[]|AnyEnum` - Used in `enum` column type to specify list of allowed enum values. You can specify array of values or specify a enum class.
* `asExpression: string` - Generated column expression. Used only in [MySQL](https://dev.mysql.com/doc/refman/5.7/en/create-table-generated-columns.html).
* `generatedType: "VIRTUAL"|"STORED"` - Generated column type. Used only in [MySQL](https://dev.mysql.com/doc/refman/5.7/en/create-table-generated-columns.html).
* `hstoreType: "object"|"string"` - Return type of `HSTORE` column. Returns value as string or as object. Used only in [Postgres](https://www.postgresql.org/docs/9.6/static/hstore.html).
* `array: boolean` - Used for postgres column types which can be array (for example int[])
* `transformer: { from(value: DatabaseType): EntityType, to(value: EntityType): DatabaseType }` - Used to marshal properties of arbitrary type `EntityType` into a type `DatabaseType` supported by the database.

Note: most of those column options are RDBMS-specific and aren't available in `MongoDB`.

## Entity inheritance

You can reduce duplication in your code by using entity inheritance.

For example, you have `Photo`, `Question`, `Post` entities:

```typescript
@Entity()
export class Photo {

    @PrimaryGeneratedColumn()
    id: number;

    @Column()
    title: string;

    @Column()
    description: string;

    @Column()
    size: string;

}

@Entity()
export class Question {

    @PrimaryGeneratedColumn()
    id: number;

    @Column()
    title: string;

    @Column()
    description: string;

    @Column()
    answersCount: number;

}

@Entity()
export class Post {

    @PrimaryGeneratedColumn()
    id: number;

    @Column()
    title: string;

    @Column()
    description: string;

    @Column()
    viewCount: number;

}
```

As you can see all those entities have common columns: `id`, `title`, `description`. To reduce duplication and produce a better abstraction we can create a base class called `Content` for them:

```typescript
export abstract class Content {

    @PrimaryGeneratedColumn()
    id: number;

    @Column()
    title: string;

    @Column()
    description: string;

}
@Entity()
export class Photo extends Content {

    @Column()
    size: string;

}

@Entity()
export class Question extends Content {

    @Column()
    answersCount: number;

}

@Entity()
export class Post extends Content {

    @Column()
    viewCount: number;

}
```

All columns (relations, embeds, etc.) from parent entities (parent can extend other entity as well)
will be inherited and created in final entities.

## Tree entities

TypeORM supports the Adjacency list and Closure table patterns of storing tree structures.

### Adjacency list

Adjacency list is a simple model with self-referencing.
Benefit of this approach is simplicity,
drawback is you can't load a big tree at once because of join limitations.
Example:

```typescript
import {Entity, Column, PrimaryGeneratedColumn, ManyToOne, OneToMany} from "typeorm";

@Entity()
export class Category {

    @PrimaryGeneratedColumn()
    id: number;

    @Column()
    name: string;

    @Column()
    description: string;

    @OneToMany(type => Category, category => category.children)
    parent: Category;

    @ManyToOne(type => Category, category => category.parent)
    children: Category;
}

```

### Closure table

A closure table stores relations between parent and child in a separate table in a special way.
Its efficient in both reads and writes.
To learn more about closure table take a look at [this awesome presentation by Bill Karwin](https://www.slideshare.net/billkarwin/models-for-hierarchical-data).
Example:

```typescript
import {Entity, Tree, Column, PrimaryGeneratedColumn, TreeChildren, TreeParent, TreeLevelColumn} from "typeorm";

@Entity()
@Tree("closure-table")
export class Category {

    @PrimaryGeneratedColumn()
    id: number;

    @Column()
    name: string;

    @Column()
    description: string;

    @TreeChildren()
    children: Category;

    @TreeParent()
    parent: Category;

    @TreeLevelColumn()
    level: number;
}
```<|MERGE_RESOLUTION|>--- conflicted
+++ resolved
@@ -188,7 +188,7 @@
 
 There are several special column types with additional functionality available:
 
-<<<<<<< HEAD
+
 * `@CreateDateColumn` is a special column that is automatically set to the entity's insertion date.
 You don't need to set this column - it will be automatically set.
 
@@ -199,13 +199,7 @@
 * `@VersionColumn` is a special column that is automatically set to the version of the entity (incremental number)  
 each time you call `save` of entity manager or repository.
 You don't need to set this column - it will be automatically set.
-=======
-* `@CreateDateColumn` is a special column that is automatically set to the entity's insertion date. You don't need set this column - it will be automatically set.
-
-* `@UpdateDateColumn` is a special column that is automatically set to the entity's update time each time you call `save` of entity manager or repository. You don't need set this column - it will be automatically set.
-
-* `@VersionColumn` is a special column that is automatically set to the version of the entity (incremental number) each time you call `save` of entity manager or repository. You don't need set this column - it will be automatically set.
->>>>>>> b4385a0e
+
 
 ## Column types
 
