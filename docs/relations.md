# Relations

* [What are relations](#what-are-relations)
* [Relation options](#relation-options)
* [Cascades](#cascades)
* [`@JoinColumn` options](#joincolumn-options)
* [`@JoinTable` options](#jointable-options)

## What are relations

Relations helps you to work with related entities easily. 
There are several types of relations:

* one-to-one using `@OneToOne`
* many-to-one using `@ManyToOne`
* one-to-many using `@OneToMany`
* many-to-many using `@ManyToMany`
          
## Relation options

There are several options you can specify for relations:

<<<<<<< HEAD
* `eager: boolean` - If set to true, the relation will always be loaded with the main entity when using `find*` methods or `QueryBuilder` on this entity 
* `cascade: boolean` - If set to true, the related object will be inserted and update in the database.
* `onDelete: "RESTRICT"|"CASCADE"|"SET NULL"` - specifies how foreign key should behave when referenced object is deleted
=======
* `eager: boolean` - If set to true, the relation will always be loaded with the main entity when using `find*` methods. If you use `QueryBuilder`, eager relations are disabled and you have to use `leftJoinAndSelect` to load the relation.
* `cascadeInsert: boolean` - If set to true, the related object will be inserted into database if it does not exist yet.
* `cascadeUpdate: boolean` - If set to true, the related object will be updated in the database on entity save.
* `cascadeRemove: boolean` - If set to true, the related object will be removed from the database on entity save and without related object.
* `cascadeAll: boolean` - Sets `cascadeInsert`, `cascadeUpdate`, `cascadeRemove` at once.
* `onDelete: "RESTRICT"|"CASCADE"|"SET NULL"` - specifies how foreign keys should behave when referenced object is deleted.
>>>>>>> 7015d5ed
* `primary: boolean` - Indicates whether this relation's column will be a primary column or not.
* `nullable: boolean` - Indicates whether this relation's column is nullable or not. By default it is nullable.

## Cascades

Cascades example:

```typescript
import {Entity, PrimaryGeneratedColumn, Column, ManyToMany} from "typeorm";
import {Question} from "./Question";

@Entity()
export class Category {
    
    @PrimaryGeneratedColumn()
    id: number;
    
    @Column()
    name: string;
    
    @ManyToMany(type => Question, question => question.categories)
    questions: Question[];
    
}
```

```typescript
import {Entity, PrimaryGeneratedColumn, Column, ManyToMany, JoinTable} from "typeorm";
import {Category} from "./Category";

@Entity()
export class Question {
    
    @PrimaryGeneratedColumn()
    id: number;
    
    @Column()
    title: string;
    
    @Column()
    text: string;
    
    @ManyToMany(type => Category, category => category.questions, {
        cascade: true
    })
    @JoinTable()
    categories: Category[];
    
}
```

```typescript
const category1 = new Category();
category1.name = "animals";

const category2 = new Category();
category2.name = "zoo";

const question = new Question();
question.categories = [category1, category2];
await connection.manager.save(question);
```

<<<<<<< HEAD
As you can see in this example we did not called `save` for `category1` and `category2`.
They will be automatically inserted, because we set `cascade` to true.
=======
As you can see in this example we did not call `save` for `category1` and `category2`.
They will be automatically inserted, because we set `cascadeInsert` to true.

When using `cascadeUpdate`, `save` is called for each object that is in a relation with the entity being saved.
This means that each entity in the relation will be automatically changed if they exist in the database.

When using `cascadeRemove`, `remove` is called for each object missing in the relation.
A good example of this method is the relation between `Question` and `Answer` entities.
When you remove a `Question` which has an `answers: Answer[]` relation you want to remove all answers from the database as well.
>>>>>>> 7015d5ed

Keep in mind - great power comes with great responsibility.
Cascades may seem like a good and easy way to work with relations, 
but they may also bring bugs and security issues when some undesired object is being saved into the database. 
Also, they provide a less explicit way of saving new objects into the database.

## `@JoinColumn` options

`@JoinColumn` not only defines which side of the relation contains the join column with a foreign key, 
but also allows you to customize join column name and referenced column name. 

When we set `@JoinColumn`, it automtically creates a column in the database named `propertyName + referencedColumnName`.
For example:

```typescript
@ManyToOne(type => Category)
@JoinColumn() // this decorator is optional for @ManyToOne, but required for @OneToOne
category: Category;
```

This code will create a `categoryId` column in the database.
If you want to change this name in the database you can specify a custom join column name:

```typescript
@ManyToOne(type => Category)
@JoinColumn({ name: "cat_id" })
category: Category;
```

Join columns are always a reference to some other columns (using a foreign key).
By default your relation always refers to the primary column of the related entity.
If you want to create relation with other columns of the related entity -
you can specify them in `@JoinColumn` as well:

```typescript
@ManyToOne(type => Category)
@JoinColumn({ referencedColumnName: "name" })
category: Category;
```

The relation now refers to `name` of the `Category` entity, instead of `id`.
Column name for that relation will become `categoryName`

## `@JoinTable` options

`@JoinTable` is used for `many-to-many` relations and describes join columns of the "junction" table.
A junction table is a special separate table created automatically by TypeORM with columns that refer to the related entities.
You can change column names inside junction tables and their referenced columns with `@JoinColumn`:
You can also change the name of the generated "junction" table.

```typescript
@ManyToMany(type => Category)
@JoinTable({
    name: "question_categories" // table name for the junction table of this relation
    joinColumn: {
        name: "question",
        referencedColumnName: "id"
    },
    inverseJoinColumn: {
        name: "category",
        referencedColumnName: "id"
    }
})
categories: Category[];
```

If the destination table has composite primary keys, 
then an array of properties must be sent to `@JoinTable`.<|MERGE_RESOLUTION|>--- conflicted
+++ resolved
@@ -20,18 +20,9 @@
 
 There are several options you can specify for relations:
 
-<<<<<<< HEAD
 * `eager: boolean` - If set to true, the relation will always be loaded with the main entity when using `find*` methods or `QueryBuilder` on this entity 
 * `cascade: boolean` - If set to true, the related object will be inserted and update in the database.
 * `onDelete: "RESTRICT"|"CASCADE"|"SET NULL"` - specifies how foreign key should behave when referenced object is deleted
-=======
-* `eager: boolean` - If set to true, the relation will always be loaded with the main entity when using `find*` methods. If you use `QueryBuilder`, eager relations are disabled and you have to use `leftJoinAndSelect` to load the relation.
-* `cascadeInsert: boolean` - If set to true, the related object will be inserted into database if it does not exist yet.
-* `cascadeUpdate: boolean` - If set to true, the related object will be updated in the database on entity save.
-* `cascadeRemove: boolean` - If set to true, the related object will be removed from the database on entity save and without related object.
-* `cascadeAll: boolean` - Sets `cascadeInsert`, `cascadeUpdate`, `cascadeRemove` at once.
-* `onDelete: "RESTRICT"|"CASCADE"|"SET NULL"` - specifies how foreign keys should behave when referenced object is deleted.
->>>>>>> 7015d5ed
 * `primary: boolean` - Indicates whether this relation's column will be a primary column or not.
 * `nullable: boolean` - Indicates whether this relation's column is nullable or not. By default it is nullable.
 
@@ -95,30 +86,18 @@
 await connection.manager.save(question);
 ```
 
-<<<<<<< HEAD
-As you can see in this example we did not called `save` for `category1` and `category2`.
+As you can see in this example we did not call `save` for `category1` and `category2`.
 They will be automatically inserted, because we set `cascade` to true.
-=======
-As you can see in this example we did not call `save` for `category1` and `category2`.
-They will be automatically inserted, because we set `cascadeInsert` to true.
-
-When using `cascadeUpdate`, `save` is called for each object that is in a relation with the entity being saved.
-This means that each entity in the relation will be automatically changed if they exist in the database.
-
-When using `cascadeRemove`, `remove` is called for each object missing in the relation.
-A good example of this method is the relation between `Question` and `Answer` entities.
-When you remove a `Question` which has an `answers: Answer[]` relation you want to remove all answers from the database as well.
->>>>>>> 7015d5ed
 
 Keep in mind - great power comes with great responsibility.
-Cascades may seem like a good and easy way to work with relations, 
+Cascades may seem like a good and easy way to work with relations,
 but they may also bring bugs and security issues when some undesired object is being saved into the database. 
 Also, they provide a less explicit way of saving new objects into the database.
 
 ## `@JoinColumn` options
 
 `@JoinColumn` not only defines which side of the relation contains the join column with a foreign key, 
-but also allows you to customize join column name and referenced column name. 
+but also allows you to customize join column name and referenced column name.
 
 When we set `@JoinColumn`, it automtically creates a column in the database named `propertyName + referencedColumnName`.
 For example:
@@ -175,5 +154,5 @@
 categories: Category[];
 ```
 
-If the destination table has composite primary keys, 
+If the destination table has composite primary keys,
 then an array of properties must be sent to `@JoinTable`.