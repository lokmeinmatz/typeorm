--- conflicted
+++ resolved
@@ -5,7 +5,6 @@
 If we missed a note on some change or you have a questions on migrating from old version, 
 feel free to ask us and community.
 
-<<<<<<< HEAD
 ## 0.2.0 (next: `npm i typeorm@next`)
 
 * completely refactored, improved and optimized persistence process and performance.
@@ -47,7 +46,7 @@
 * added ability to disable listeners and subscribers in `save` and `remove` operations
 * added ability to save and remove objects in chunks
 * added ability to disable entity reloading after insertion and updation
-=======
+
 ## 0.1.7
 
 * fixed bug with migrations execution in mssql ([#1254](https://github.com/typeorm/typeorm/issues/1254))
@@ -56,7 +55,6 @@
 * fixed issue when relation query builder methods execute operations with empty arrays ([#1241](https://github.com/typeorm/typeorm/issues/1241))
 * Webpack can now be used for node projects and not only for browser projects. To use TypeORM in Ionic with minimal changes checkout the [ionic-example](https://github.com/typeorm/ionic-example#typeorm--018) for the needed changes. ([#1280](https://github.com/typeorm/typeorm/pulls/1280))
 * added support for loading sub-relations in via find options ([#1270](https://github.com/typeorm/typeorm/issues/1270))
->>>>>>> 1303fa91
 
 ## 0.1.6
 
